<<<<<<< HEAD
================================================================================
MODEL OPTIMIZATION SUMMARY
================================================================================

Date: 2025-08-29
Config: local_configs\segformer\segformer_mit-b2_8xb2-160k_ade20k-512x512.py
Checkpoint: segformer.b2.512x512.ade.160k.pth
Device: cuda:0

PERFORMANCE COMPARISON:
--------------------------------------------------------------------------------
Model           Size (MB)  Time (ms)    FPS      Speedup   
--------------------------------------------------------------------------------
original        94.5       187.46       5.3      1.00      x
fp16            47.2       83.40        12.0     2.25      x
int8            94.5       147.66       6.8      1.27      x
batch           94.5       130.52       7.7      1.44      x
--------------------------------------------------------------------------------

GENERATED FILES:
  - segformer.b2.512x512.ade.160k_fp16.pth
  - segformer.b2.512x512.ade.160k_int8.pth

Benchmark results saved to: optimized_models\segformer.b2.512x512.ade.160k\20250829_215756_000006\segformer.b2.512x512.ade.160k
=======
version https://git-lfs.github.com/spec/v1
oid sha256:261cf926fce65940d9eb3ce347030971e04a49ddf856561f1d0e89e4654202d6
size 1174
>>>>>>> f2b4fd7d
<|MERGE_RESOLUTION|>--- conflicted
+++ resolved
@@ -1,30 +1,3 @@
-<<<<<<< HEAD
-================================================================================
-MODEL OPTIMIZATION SUMMARY
-================================================================================
-
-Date: 2025-08-29
-Config: local_configs\segformer\segformer_mit-b2_8xb2-160k_ade20k-512x512.py
-Checkpoint: segformer.b2.512x512.ade.160k.pth
-Device: cuda:0
-
-PERFORMANCE COMPARISON:
---------------------------------------------------------------------------------
-Model           Size (MB)  Time (ms)    FPS      Speedup   
---------------------------------------------------------------------------------
-original        94.5       187.46       5.3      1.00      x
-fp16            47.2       83.40        12.0     2.25      x
-int8            94.5       147.66       6.8      1.27      x
-batch           94.5       130.52       7.7      1.44      x
---------------------------------------------------------------------------------
-
-GENERATED FILES:
-  - segformer.b2.512x512.ade.160k_fp16.pth
-  - segformer.b2.512x512.ade.160k_int8.pth
-
-Benchmark results saved to: optimized_models\segformer.b2.512x512.ade.160k\20250829_215756_000006\segformer.b2.512x512.ade.160k
-=======
 version https://git-lfs.github.com/spec/v1
-oid sha256:261cf926fce65940d9eb3ce347030971e04a49ddf856561f1d0e89e4654202d6
-size 1174
->>>>>>> f2b4fd7d
+oid sha256:3f4adce179840a66f06a6fd4bddfd7eb8fa5a7db158a9c80789711ef429b5fb1
+size 1337