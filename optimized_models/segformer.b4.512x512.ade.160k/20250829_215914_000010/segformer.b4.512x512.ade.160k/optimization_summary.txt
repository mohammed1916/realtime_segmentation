--- conflicted
+++ resolved
@@ -1,30 +1,3 @@
-<<<<<<< HEAD
-================================================================================
-MODEL OPTIMIZATION SUMMARY
-================================================================================
-
-Date: 2025-08-29
-Config: local_configs\segformer\segformer_mit-b4_8xb2-160k_ade20k-512x512.py
-Checkpoint: segformer.b4.512x512.ade.160k.pth
-Device: cuda:0
-
-PERFORMANCE COMPARISON:
---------------------------------------------------------------------------------
-Model           Size (MB)  Time (ms)    FPS      Speedup   
---------------------------------------------------------------------------------
-original        234.3      318.19       3.1      1.00      x
-fp16            117.1      125.81       7.9      2.53      x
-int8            234.3      219.94       4.5      1.45      x
-batch           234.3      215.61       4.6      1.48      x
---------------------------------------------------------------------------------
-
-GENERATED FILES:
-  - segformer.b4.512x512.ade.160k_fp16.pth
-  - segformer.b4.512x512.ade.160k_int8.pth
-
-Benchmark results saved to: optimized_models\segformer.b4.512x512.ade.160k\20250829_215914_000010\segformer.b4.512x512.ade.160k
-=======
 version https://git-lfs.github.com/spec/v1
-oid sha256:bb8c150a9c9eabf5db4e78cda0405da29756a5fec6537661218c333a8e8ab57a
-size 1174
->>>>>>> f2b4fd7d
+oid sha256:45c42b58f9cca93c195cdd462e243b462fca71079daad10e7b2583375d109398
+size 1337