--- conflicted
+++ resolved
@@ -1,30 +1,3 @@
-<<<<<<< HEAD
-================================================================================
-MODEL OPTIMIZATION SUMMARY
-================================================================================
-
-Date: 2025-08-29
-Config: local_configs\segformer\segformer_mit-b0_8xb2-160k_ade20k-512x512.py
-Checkpoint: segformer.b0.512x512.ade.160k.pth
-Device: cuda:0
-
-PERFORMANCE COMPARISON:
---------------------------------------------------------------------------------
-Model           Size (MB)  Time (ms)    FPS      Speedup   
---------------------------------------------------------------------------------
-original        14.3       88.04        11.4     1.00      x
-fp16            7.2        46.80        21.4     1.88      x
-int8            14.3       80.24        12.5     1.10      x
-batch           14.3       75.60        13.2     1.16      x
---------------------------------------------------------------------------------
-
-GENERATED FILES:
-  - segformer.b0.512x512.ade.160k_fp16.pth
-  - segformer.b0.512x512.ade.160k_int8.pth
-
-Benchmark results saved to: optimized_models\segformer.b0.512x512.ade.160k\20250829_215724_000002\segformer.b0.512x512.ade.160k
-=======
 version https://git-lfs.github.com/spec/v1
-oid sha256:6adda88e15b4650ab5b05cb1745ce06f7346919c1169d9ed3dd757659c43f365
-size 1174
->>>>>>> f2b4fd7d
+oid sha256:2764ff3b1911e1d634f0e32e482d315adde5921216d24f8b99d5d808a502e38e
+size 1337