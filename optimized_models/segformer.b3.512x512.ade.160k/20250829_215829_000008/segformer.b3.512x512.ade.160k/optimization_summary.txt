--- conflicted
+++ resolved
@@ -1,30 +1,3 @@
-<<<<<<< HEAD
-================================================================================
-MODEL OPTIMIZATION SUMMARY
-================================================================================
-
-Date: 2025-08-29
-Config: local_configs\segformer\segformer_mit-b3_8xb2-160k_ade20k-512x512.py
-Checkpoint: segformer.b3.512x512.ade.160k.pth
-Device: cuda:0
-
-PERFORMANCE COMPARISON:
---------------------------------------------------------------------------------
-Model           Size (MB)  Time (ms)    FPS      Speedup   
---------------------------------------------------------------------------------
-original        170.3      250.92       4.0      1.00      x
-fp16            85.1       105.19       9.5      2.39      x
-int8            170.3      183.83       5.4      1.36      x
-batch           170.3      158.05       6.3      1.59      x
---------------------------------------------------------------------------------
-
-GENERATED FILES:
-  - segformer.b3.512x512.ade.160k_fp16.pth
-  - segformer.b3.512x512.ade.160k_int8.pth
-
-Benchmark results saved to: optimized_models\segformer.b3.512x512.ade.160k\20250829_215829_000008\segformer.b3.512x512.ade.160k
-=======
 version https://git-lfs.github.com/spec/v1
-oid sha256:53aa740b4325bde9526dbf01c79d0d92fc3516a32db468521bfa2cb3ff14e45a
-size 1174
->>>>>>> f2b4fd7d
+oid sha256:503affea07534565e10b3299df9d7167ec5d3d07364115c79e3f2fc363c4e89a
+size 1337