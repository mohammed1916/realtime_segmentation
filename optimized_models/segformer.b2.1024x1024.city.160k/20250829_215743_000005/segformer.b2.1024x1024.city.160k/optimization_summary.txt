<<<<<<< HEAD
================================================================================
MODEL OPTIMIZATION SUMMARY
================================================================================

Date: 2025-08-29
Config: local_configs\segformer\segformer_mit-b2_8xb1-160k_cityscapes-1024x1024.py
Checkpoint: segformer.b2.1024x1024.city.160k.pth
Device: cuda:0

PERFORMANCE COMPARISON:
--------------------------------------------------------------------------------
Model           Size (MB)  Time (ms)    FPS      Speedup   
--------------------------------------------------------------------------------
original        94.3       180.28       5.5      1.00      x
fp16            47.2       80.48        12.4     2.24      x
int8            94.3       142.85       7.0      1.26      x
batch           94.3       126.62       7.9      1.42      x
--------------------------------------------------------------------------------

GENERATED FILES:
  - segformer.b2.1024x1024.city.160k_fp16.pth
  - segformer.b2.1024x1024.city.160k_int8.pth

Benchmark results saved to: optimized_models\segformer.b2.1024x1024.city.160k\20250829_215743_000005\segformer.b2.1024x1024.city.160k
=======
version https://git-lfs.github.com/spec/v1
oid sha256:9f64428a3d82f5479063c7f4f5bdb466529dec98ddbda182f1f663b3a56064c6
size 1195
>>>>>>> f2b4fd7d
<|MERGE_RESOLUTION|>--- conflicted
+++ resolved
@@ -1,30 +1,3 @@
-<<<<<<< HEAD
-================================================================================
-MODEL OPTIMIZATION SUMMARY
-================================================================================
-
-Date: 2025-08-29
-Config: local_configs\segformer\segformer_mit-b2_8xb1-160k_cityscapes-1024x1024.py
-Checkpoint: segformer.b2.1024x1024.city.160k.pth
-Device: cuda:0
-
-PERFORMANCE COMPARISON:
---------------------------------------------------------------------------------
-Model           Size (MB)  Time (ms)    FPS      Speedup   
---------------------------------------------------------------------------------
-original        94.3       180.28       5.5      1.00      x
-fp16            47.2       80.48        12.4     2.24      x
-int8            94.3       142.85       7.0      1.26      x
-batch           94.3       126.62       7.9      1.42      x
---------------------------------------------------------------------------------
-
-GENERATED FILES:
-  - segformer.b2.1024x1024.city.160k_fp16.pth
-  - segformer.b2.1024x1024.city.160k_int8.pth
-
-Benchmark results saved to: optimized_models\segformer.b2.1024x1024.city.160k\20250829_215743_000005\segformer.b2.1024x1024.city.160k
-=======
 version https://git-lfs.github.com/spec/v1
-oid sha256:9f64428a3d82f5479063c7f4f5bdb466529dec98ddbda182f1f663b3a56064c6
-size 1195
->>>>>>> f2b4fd7d
+oid sha256:20ae98508b6cf6eead49734af562a5609f4bf2bddee53b6a23171c767cb04194
+size 1358